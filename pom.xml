--- conflicted
+++ resolved
@@ -1,10 +1,6 @@
 <?xml version="1.0" encoding="UTF-8"?>
 <!--
-<<<<<<< HEAD
-  Copyright 2015-2022 Bloomreach
-=======
   Copyright 2015-2024 Bloomreach
->>>>>>> c6b8b2f6
  
   Licensed under the Apache License, Version 2.0 (the "License");
   you may not use this file except in compliance with the License.
@@ -121,8 +117,8 @@
     </dependency>
 
     <dependency>
-        <groupId>org.apache.commons</groupId>
-        <artifactId>commons-lang3</artifactId>
+      <groupId>org.apache.commons</groupId>
+      <artifactId>commons-lang3</artifactId>
       <exclusions>
         <exclusion>
           <groupId>commons-logging</groupId>
